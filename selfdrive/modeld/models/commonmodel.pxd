--- conflicted
+++ resolved
@@ -15,11 +15,6 @@
 cdef extern from "selfdrive/modeld/models/commonmodel.h":
   cppclass ModelFrame:
     int buf_size
-<<<<<<< HEAD
-    ModelFrame(cl_device_id, cl_context)
-    cl_mem * prepare(cl_mem, int, int, int, int, mat3)
-    unsigned char * buffer_from_cl(cl_mem*);
-=======
     unsigned char * buffer_from_cl(cl_mem*, int);
     cl_mem * prepare(cl_mem, int, int, int, int, mat3)
 
@@ -29,5 +24,4 @@
 
   cppclass MonitoringModelFrame:
     int buf_size
-    MonitoringModelFrame(cl_device_id, cl_context)
->>>>>>> 8bfce097
+    MonitoringModelFrame(cl_device_id, cl_context)