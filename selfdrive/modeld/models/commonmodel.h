--- conflicted
+++ resolved
@@ -19,12 +19,6 @@
 
 class ModelFrame {
 public:
-<<<<<<< HEAD
-  ModelFrame(cl_device_id device_id, cl_context context);
-  ~ModelFrame();
-  cl_mem* prepare(cl_mem yuv_cl, int width, int height, int frame_stride, int frame_uv_offset, const mat3& transform);
-  uint8_t* buffer_from_cl(cl_mem *in_frames);
-=======
   ModelFrame(cl_device_id device_id, cl_context context) {
     q = CL_CHECK_ERR(clCreateCommandQueue(context, device_id, 0, &err));
   }
@@ -73,7 +67,6 @@
   DrivingModelFrame(cl_device_id device_id, cl_context context);
   ~DrivingModelFrame();
   cl_mem* prepare(cl_mem yuv_cl, int frame_width, int frame_height, int frame_stride, int frame_uv_offset, const mat3& projection);
->>>>>>> 8bfce097
 
   const int MODEL_WIDTH = 512;
   const int MODEL_HEIGHT = 256;
@@ -83,12 +76,7 @@
 
 private:
   LoadYUVState loadyuv;
-<<<<<<< HEAD
-  cl_command_queue q;
-  cl_mem y_cl, u_cl, v_cl, img_buffer_20hz_cl, last_img_cl, input_frames_cl;
-=======
   cl_mem img_buffer_20hz_cl, last_img_cl, input_frames_cl;
->>>>>>> 8bfce097
   cl_buffer_region region;
 };
 
