--- conflicted
+++ resolved
@@ -35,10 +35,7 @@
 def cl_from_visionbuf(VisionBuf buf):
   return CLMem.create(<void*>&buf.buf.buf_cl)
 
-<<<<<<< HEAD
-=======
 
->>>>>>> 8bfce097
 cdef class ModelFrame:
   cdef cppModelFrame * frame
   cdef int buf_size
@@ -55,10 +52,6 @@
 
   def buffer_from_cl(self, CLMem in_frames):
     cdef unsigned char * data2
-<<<<<<< HEAD
-    data2 = self.frame.buffer_from_cl(in_frames.mem)
-    return np.asarray(<cnp.uint8_t[:self.frame.buf_size]> data2)
-=======
     data2 = self.frame.buffer_from_cl(in_frames.mem, self.buf_size)
     return np.asarray(<cnp.uint8_t[:self.buf_size]> data2)
 
@@ -78,4 +71,3 @@
     self._frame = new cppMonitoringModelFrame(context.device_id, context.context)
     self.frame = <cppModelFrame*>(self._frame)
     self.buf_size = self._frame.buf_size
->>>>>>> 8bfce097
