#!/usr/bin/env python3
import os
from openpilot.system.hardware import TICI
<<<<<<< HEAD
## TODO this is hack
if TICI:
  GPU_BACKEND = 'QCOM'
else:
  GPU_BACKEND = 'GPU'
os.environ[GPU_BACKEND] = '1'
=======

#
if TICI:
  from tinygrad.tensor import Tensor
  from tinygrad.dtype import dtypes
  from openpilot.selfdrive.modeld.runners.tinygrad_helpers import qcom_tensor_from_opencl_address
  os.environ['QCOM'] = '1'
else:
  from openpilot.selfdrive.modeld.runners.ort_helpers import make_onnx_cpu_runner
>>>>>>> 8bfce097
import time
import pickle
import numpy as np
import cereal.messaging as messaging
from cereal import car, log
from pathlib import Path
from setproctitle import setproctitle
from cereal.messaging import PubMaster, SubMaster
from msgq.visionipc import VisionIpcClient, VisionStreamType, VisionBuf
from opendbc.car.car_helpers import get_demo_car_params
from openpilot.common.swaglog import cloudlog
from openpilot.common.params import Params
from openpilot.common.filter_simple import FirstOrderFilter
from openpilot.common.realtime import config_realtime_process
from openpilot.common.transformations.camera import DEVICE_CAMERAS
from openpilot.common.transformations.model import get_warp_matrix
from openpilot.system import sentry
from openpilot.selfdrive.controls.lib.desire_helper import DesireHelper
from openpilot.selfdrive.modeld.parse_model_outputs import Parser
from openpilot.selfdrive.modeld.fill_model_msg import fill_model_msg, fill_pose_msg, PublishState
from openpilot.selfdrive.modeld.constants import ModelConstants
<<<<<<< HEAD
from openpilot.selfdrive.modeld.models.commonmodel_pyx import ModelFrame, CLContext
from openpilot.selfdrive.modeld.runners.tinygrad_helpers import qcom_tensor_from_opencl_address

from tinygrad.tensor import Tensor
from tinygrad.dtype import dtypes
=======
from openpilot.selfdrive.modeld.models.commonmodel_pyx import DrivingModelFrame, CLContext

>>>>>>> 8bfce097

PROCESS_NAME = "selfdrive.modeld.modeld"
SEND_RAW_PRED = os.getenv('SEND_RAW_PRED')

MODEL_PATH = Path(__file__).parent / 'models/supercombo.onnx'
MODEL_PKL_PATH = Path(__file__).parent / 'models/supercombo_tinygrad.pkl'
METADATA_PATH = Path(__file__).parent / 'models/supercombo_metadata.pkl'

<<<<<<< HEAD
# TODO: should not hardcoded
IMG_INPUT_SHAPE = (1, 12, 128, 256)

=======
>>>>>>> 8bfce097
class FrameMeta:
  frame_id: int = 0
  timestamp_sof: int = 0
  timestamp_eof: int = 0

  def __init__(self, vipc=None):
    if vipc is not None:
      self.frame_id, self.timestamp_sof, self.timestamp_eof = vipc.frame_id, vipc.timestamp_sof, vipc.timestamp_eof

class ModelState:
  frames: dict[str, DrivingModelFrame]
  inputs: dict[str, np.ndarray]
  output: np.ndarray
  prev_desire: np.ndarray  # for tracking the rising edge of the pulse

  def __init__(self, context: CLContext):
    self.frames = {'input_imgs': DrivingModelFrame(context), 'big_input_imgs': DrivingModelFrame(context)}
    self.prev_desire = np.zeros(ModelConstants.DESIRE_LEN, dtype=np.float32)

    # img buffers are managed in openCL transform code
    self.numpy_inputs = {
<<<<<<< HEAD
      'desire': np.zeros((1, (ModelConstants.HISTORY_BUFFER_LEN+1), ModelConstants.DESIRE_LEN), dtype=np.float32),
      'traffic_convention': np.zeros((1, ModelConstants.TRAFFIC_CONVENTION_LEN), dtype=np.float32),
      'lateral_control_params': np.zeros((1, ModelConstants.LATERAL_CONTROL_PARAMS_LEN), dtype=np.float32),
      'prev_desired_curv': np.zeros((1,(ModelConstants.HISTORY_BUFFER_LEN+1), ModelConstants.PREV_DESIRED_CURV_LEN), dtype=np.float32),
      'features_buffer': np.zeros((1, ModelConstants.HISTORY_BUFFER_LEN,  ModelConstants.FEATURE_LEN), dtype=np.float32),
=======
      'desire': np.zeros((1, (ModelConstants.FULL_HISTORY_BUFFER_LEN+1), ModelConstants.DESIRE_LEN), dtype=np.float32),
      'traffic_convention': np.zeros((1, ModelConstants.TRAFFIC_CONVENTION_LEN), dtype=np.float32),
      'lateral_control_params': np.zeros((1, ModelConstants.LATERAL_CONTROL_PARAMS_LEN), dtype=np.float32),
      'prev_desired_curv': np.zeros((1, (ModelConstants.FULL_HISTORY_BUFFER_LEN+1), ModelConstants.PREV_DESIRED_CURV_LEN), dtype=np.float32),
      'features_buffer': np.zeros((1, ModelConstants.FULL_HISTORY_BUFFER_LEN,  ModelConstants.FEATURE_LEN), dtype=np.float32),
>>>>>>> 8bfce097
    }
    self.img_inputs = {} # type: ignore

    with open(METADATA_PATH, 'rb') as f:
      model_metadata = pickle.load(f)
    self.input_shapes =  model_metadata['input_shapes']

    self.output_slices = model_metadata['output_slices']
    net_output_size = model_metadata['output_shapes']['outputs'][1]
    self.output = np.zeros(net_output_size, dtype=np.float32)
    self.parser = Parser()

<<<<<<< HEAD
    with open(MODEL_PKL_PATH, "rb") as f:
      self.model_run = pickle.load(f)
=======
    if TICI:
      self.tensor_inputs = {k: Tensor(v, device='NPY').realize() for k,v in self.numpy_inputs.items()}
      with open(MODEL_PKL_PATH, "rb") as f:
        self.model_run = pickle.load(f)
    else:
      self.onnx_cpu_runner = make_onnx_cpu_runner(MODEL_PATH)
>>>>>>> 8bfce097

  def slice_outputs(self, model_outputs: np.ndarray) -> dict[str, np.ndarray]:
    parsed_model_outputs = {k: model_outputs[np.newaxis, v] for k,v in self.output_slices.items()}
    if SEND_RAW_PRED:
      parsed_model_outputs['raw_pred'] = model_outputs.copy()
    return parsed_model_outputs

  def run(self, buf: VisionBuf, wbuf: VisionBuf, transform: np.ndarray, transform_wide: np.ndarray,
                inputs: dict[str, np.ndarray], prepare_only: bool) -> dict[str, np.ndarray] | None:
    # Model decides when action is completed, so desire input is just a pulse triggered on rising edge
    inputs['desire'][0] = 0
    new_desire = np.where(inputs['desire'] - self.prev_desire > .99, inputs['desire'], 0)
    self.prev_desire[:] = inputs['desire']

<<<<<<< HEAD
    self.desire_20Hz[:-1] = self.desire_20Hz[1:]
    self.desire_20Hz[-1] = new_desire
    self.numpy_inputs['desire'][:] = self.desire_20Hz.reshape((1,25,4,-1)).max(axis=2)

    self.numpy_inputs['traffic_convention'][:] = inputs['traffic_convention']
    self.numpy_inputs['lateral_control_params'][:] = inputs['lateral_control_params']
    input_imgs_cl = self.frame.prepare(buf, transform.flatten())
    big_input_imgs_cl = self.wide_frame.prepare(wbuf, transform_wide.flatten())

    if TICI:
      # The imgs tensors are backed by opencl memory, only need init once
      if 'input_imgs' not in self.img_inputs:
        self.img_inputs['input_imgs'] = qcom_tensor_from_opencl_address(input_imgs_cl.mem_address, IMG_INPUT_SHAPE, dtype=dtypes.uint8)
        self.img_inputs['big_input_imgs'] = qcom_tensor_from_opencl_address(big_input_imgs_cl.mem_address, IMG_INPUT_SHAPE, dtype=dtypes.uint8)
    else:
      self.img_inputs['input_imgs'] = Tensor(self.frame.buffer_from_cl(input_imgs_cl)).reshape(IMG_INPUT_SHAPE)
      self.img_inputs['big_input_imgs'] = Tensor(self.wide_frame.buffer_from_cl(big_input_imgs_cl)).reshape(IMG_INPUT_SHAPE)
=======
    self.numpy_inputs['desire'][0,:-1] = self.numpy_inputs['desire'][0,1:]
    self.numpy_inputs['desire'][0,-1] = new_desire

    self.numpy_inputs['traffic_convention'][:] = inputs['traffic_convention']
    self.numpy_inputs['lateral_control_params'][:] = inputs['lateral_control_params']
    imgs_cl = {'input_imgs': self.frames['input_imgs'].prepare(buf, transform.flatten()),
               'big_input_imgs': self.frames['big_input_imgs'].prepare(wbuf, transform_wide.flatten())}

    if TICI:
      # The imgs tensors are backed by opencl memory, only need init once
      for key in imgs_cl:
        if key not in self.tensor_inputs:
          self.tensor_inputs[key] = qcom_tensor_from_opencl_address(imgs_cl[key].mem_address, self.input_shapes[key], dtype=dtypes.uint8)
    else:
      for key in imgs_cl:
        self.numpy_inputs[key] = self.frames[key].buffer_from_cl(imgs_cl[key]).reshape(self.input_shapes[key]).astype(dtype=np.float32)
>>>>>>> 8bfce097

    tensor_inputs = {**self.img_inputs, **{k: Tensor(v) for k,v in self.numpy_inputs.items()}}
    if prepare_only:
      return None

<<<<<<< HEAD
    self.output = self.model_run(**tensor_inputs)['outputs'].numpy().flatten()
=======
    if TICI:
      self.output = self.model_run(**self.tensor_inputs).numpy().flatten()
    else:
      self.output = self.onnx_cpu_runner.run(None, self.numpy_inputs)[0].flatten()

>>>>>>> 8bfce097
    outputs = self.parser.parse_outputs(self.slice_outputs(self.output))

    self.numpy_inputs['features_buffer'][0,:-1] = self.numpy_inputs['features_buffer'][0,1:]
    self.numpy_inputs['features_buffer'][0,-1] = outputs['hidden_state'][0, :]


<<<<<<< HEAD
    idxs = np.arange(-4,-100,-4)[::-1]
    self.numpy_inputs['features_buffer'][:] = self.full_features_20Hz[idxs]
    # TODO model only uses last value now, once that changes we need to input strided action history buffer
    self.numpy_inputs['prev_desired_curv'][-ModelConstants.PREV_DESIRED_CURV_LEN:] = 0. * self.prev_desired_curv_20hz[-4, :]
=======
    # TODO model only uses last value now
    self.numpy_inputs['prev_desired_curv'][0,:-1] = self.numpy_inputs['prev_desired_curv'][0,1:]
    self.numpy_inputs['prev_desired_curv'][0,-1,:] = outputs['desired_curvature'][0, :]
>>>>>>> 8bfce097
    return outputs


def main(demo=False):
  cloudlog.warning("modeld init")

  sentry.set_tag("daemon", PROCESS_NAME)
  cloudlog.bind(daemon=PROCESS_NAME)
  setproctitle(PROCESS_NAME)
  config_realtime_process(7, 54)

  cloudlog.warning("setting up CL context")
  cl_context = CLContext()
  cloudlog.warning("CL context ready; loading model")
  model = ModelState(cl_context)
  cloudlog.warning("models loaded, modeld starting")

  # visionipc clients
  while True:
    available_streams = VisionIpcClient.available_streams("camerad", block=False)
    if available_streams:
      use_extra_client = VisionStreamType.VISION_STREAM_WIDE_ROAD in available_streams and VisionStreamType.VISION_STREAM_ROAD in available_streams
      main_wide_camera = VisionStreamType.VISION_STREAM_ROAD not in available_streams
      break
    time.sleep(.1)

  vipc_client_main_stream = VisionStreamType.VISION_STREAM_WIDE_ROAD if main_wide_camera else VisionStreamType.VISION_STREAM_ROAD
  vipc_client_main = VisionIpcClient("camerad", vipc_client_main_stream, True, cl_context)
  vipc_client_extra = VisionIpcClient("camerad", VisionStreamType.VISION_STREAM_WIDE_ROAD, False, cl_context)
  cloudlog.warning(f"vision stream set up, main_wide_camera: {main_wide_camera}, use_extra_client: {use_extra_client}")

  while not vipc_client_main.connect(False):
    time.sleep(0.1)
  while use_extra_client and not vipc_client_extra.connect(False):
    time.sleep(0.1)

  cloudlog.warning(f"connected main cam with buffer size: {vipc_client_main.buffer_len} ({vipc_client_main.width} x {vipc_client_main.height})")
  if use_extra_client:
    cloudlog.warning(f"connected extra cam with buffer size: {vipc_client_extra.buffer_len} ({vipc_client_extra.width} x {vipc_client_extra.height})")

  # messaging
  pm = PubMaster(["modelV2", "drivingModelData", "cameraOdometry"])
  sm = SubMaster(["deviceState", "carState", "roadCameraState", "liveCalibration", "driverMonitoringState", "carControl"])

  publish_state = PublishState()
  params = Params()

  # setup filter to track dropped frames
  frame_dropped_filter = FirstOrderFilter(0., 10., 1. / ModelConstants.MODEL_FREQ)
  frame_id = 0
  last_vipc_frame_id = 0
  run_count = 0

  model_transform_main = np.zeros((3, 3), dtype=np.float32)
  model_transform_extra = np.zeros((3, 3), dtype=np.float32)
  live_calib_seen = False
  buf_main, buf_extra = None, None
  meta_main = FrameMeta()
  meta_extra = FrameMeta()


  if demo:
    CP = get_demo_car_params()
  else:
    CP = messaging.log_from_bytes(params.get("CarParams", block=True), car.CarParams)
  cloudlog.info("modeld got CarParams: %s", CP.brand)

  # TODO this needs more thought, use .2s extra for now to estimate other delays
  steer_delay =  .2

  DH = DesireHelper()

  while True:
    # Keep receiving frames until we are at least 1 frame ahead of previous extra frame
    while meta_main.timestamp_sof < meta_extra.timestamp_sof + 25000000:
      buf_main = vipc_client_main.recv()
      meta_main = FrameMeta(vipc_client_main)
      if buf_main is None:
        break

    if buf_main is None:
      cloudlog.debug("vipc_client_main no frame")
      continue

    if use_extra_client:
      # Keep receiving extra frames until frame id matches main camera
      while True:
        buf_extra = vipc_client_extra.recv()
        meta_extra = FrameMeta(vipc_client_extra)
        if buf_extra is None or meta_main.timestamp_sof < meta_extra.timestamp_sof + 25000000:
          break

      if buf_extra is None:
        cloudlog.debug("vipc_client_extra no frame")
        continue

      if abs(meta_main.timestamp_sof - meta_extra.timestamp_sof) > 10000000:
        cloudlog.error(f"frames out of sync! main: {meta_main.frame_id} ({meta_main.timestamp_sof / 1e9:.5f}),\
                         extra: {meta_extra.frame_id} ({meta_extra.timestamp_sof / 1e9:.5f})")

    else:
      # Use single camera
      buf_extra = buf_main
      meta_extra = meta_main

    sm.update(0)
    desire = DH.desire
    is_rhd = sm["driverMonitoringState"].isRHD
    frame_id = sm["roadCameraState"].frameId
    v_ego = max(sm["carState"].vEgo, 0.)
    lateral_control_params = np.array([v_ego, steer_delay], dtype=np.float32)
    if sm.updated["liveCalibration"] and sm.seen['roadCameraState'] and sm.seen['deviceState']:
      device_from_calib_euler = np.array(sm["liveCalibration"].rpyCalib, dtype=np.float32)
      dc = DEVICE_CAMERAS[(str(sm['deviceState'].deviceType), str(sm['roadCameraState'].sensor))]
      model_transform_main = get_warp_matrix(device_from_calib_euler, dc.ecam.intrinsics if main_wide_camera else dc.fcam.intrinsics, False).astype(np.float32)
      model_transform_extra = get_warp_matrix(device_from_calib_euler, dc.ecam.intrinsics, True).astype(np.float32)
      live_calib_seen = True

    traffic_convention = np.zeros(2)
    traffic_convention[int(is_rhd)] = 1

    vec_desire = np.zeros(ModelConstants.DESIRE_LEN, dtype=np.float32)
    if desire >= 0 and desire < ModelConstants.DESIRE_LEN:
      vec_desire[desire] = 1

    # tracked dropped frames
    vipc_dropped_frames = max(0, meta_main.frame_id - last_vipc_frame_id - 1)
    frames_dropped = frame_dropped_filter.update(min(vipc_dropped_frames, 10))
    if run_count < 10: # let frame drops warm up
      frame_dropped_filter.x = 0.
      frames_dropped = 0.
    run_count = run_count + 1

    frame_drop_ratio = frames_dropped / (1 + frames_dropped)
    prepare_only = vipc_dropped_frames > 0
    if prepare_only:
      cloudlog.error(f"skipping model eval. Dropped {vipc_dropped_frames} frames")

    inputs:dict[str, np.ndarray] = {
      'desire': vec_desire,
      'traffic_convention': traffic_convention,
      'lateral_control_params': lateral_control_params,
      }

    mt1 = time.perf_counter()
    model_output = model.run(buf_main, buf_extra, model_transform_main, model_transform_extra, inputs, prepare_only)
    mt2 = time.perf_counter()
    model_execution_time = mt2 - mt1

    if model_output is not None:
      modelv2_send = messaging.new_message('modelV2')
      drivingdata_send = messaging.new_message('drivingModelData')
      posenet_send = messaging.new_message('cameraOdometry')
      fill_model_msg(drivingdata_send, modelv2_send, model_output, v_ego, steer_delay,
                     publish_state, meta_main.frame_id, meta_extra.frame_id, frame_id,
                     frame_drop_ratio, meta_main.timestamp_eof, model_execution_time, live_calib_seen)

      desire_state = modelv2_send.modelV2.meta.desireState
      l_lane_change_prob = desire_state[log.Desire.laneChangeLeft]
      r_lane_change_prob = desire_state[log.Desire.laneChangeRight]
      lane_change_prob = l_lane_change_prob + r_lane_change_prob
      DH.update(sm['carState'], sm['carControl'].latActive, lane_change_prob)
      modelv2_send.modelV2.meta.laneChangeState = DH.lane_change_state
      modelv2_send.modelV2.meta.laneChangeDirection = DH.lane_change_direction
      drivingdata_send.drivingModelData.meta.laneChangeState = DH.lane_change_state
      drivingdata_send.drivingModelData.meta.laneChangeDirection = DH.lane_change_direction

      fill_pose_msg(posenet_send, model_output, meta_main.frame_id, vipc_dropped_frames, meta_main.timestamp_eof, live_calib_seen)
      pm.send('modelV2', modelv2_send)
      pm.send('drivingModelData', drivingdata_send)
      pm.send('cameraOdometry', posenet_send)
    last_vipc_frame_id = meta_main.frame_id


if __name__ == "__main__":
  try:
    import argparse
    parser = argparse.ArgumentParser()
    parser.add_argument('--demo', action='store_true', help='A boolean for demo mode.')
    args = parser.parse_args()
    main(demo=args.demo)
  except KeyboardInterrupt:
    cloudlog.warning(f"child {PROCESS_NAME} got SIGINT")
  except Exception:
    sentry.capture_exception()
    raise<|MERGE_RESOLUTION|>--- conflicted
+++ resolved
@@ -1,14 +1,6 @@
 #!/usr/bin/env python3
 import os
 from openpilot.system.hardware import TICI
-<<<<<<< HEAD
-## TODO this is hack
-if TICI:
-  GPU_BACKEND = 'QCOM'
-else:
-  GPU_BACKEND = 'GPU'
-os.environ[GPU_BACKEND] = '1'
-=======
 
 #
 if TICI:
@@ -18,7 +10,6 @@
   os.environ['QCOM'] = '1'
 else:
   from openpilot.selfdrive.modeld.runners.ort_helpers import make_onnx_cpu_runner
->>>>>>> 8bfce097
 import time
 import pickle
 import numpy as np
@@ -40,16 +31,8 @@
 from openpilot.selfdrive.modeld.parse_model_outputs import Parser
 from openpilot.selfdrive.modeld.fill_model_msg import fill_model_msg, fill_pose_msg, PublishState
 from openpilot.selfdrive.modeld.constants import ModelConstants
-<<<<<<< HEAD
-from openpilot.selfdrive.modeld.models.commonmodel_pyx import ModelFrame, CLContext
-from openpilot.selfdrive.modeld.runners.tinygrad_helpers import qcom_tensor_from_opencl_address
-
-from tinygrad.tensor import Tensor
-from tinygrad.dtype import dtypes
-=======
 from openpilot.selfdrive.modeld.models.commonmodel_pyx import DrivingModelFrame, CLContext
 
->>>>>>> 8bfce097
 
 PROCESS_NAME = "selfdrive.modeld.modeld"
 SEND_RAW_PRED = os.getenv('SEND_RAW_PRED')
@@ -58,12 +41,6 @@
 MODEL_PKL_PATH = Path(__file__).parent / 'models/supercombo_tinygrad.pkl'
 METADATA_PATH = Path(__file__).parent / 'models/supercombo_metadata.pkl'
 
-<<<<<<< HEAD
-# TODO: should not hardcoded
-IMG_INPUT_SHAPE = (1, 12, 128, 256)
-
-=======
->>>>>>> 8bfce097
 class FrameMeta:
   frame_id: int = 0
   timestamp_sof: int = 0
@@ -85,21 +62,12 @@
 
     # img buffers are managed in openCL transform code
     self.numpy_inputs = {
-<<<<<<< HEAD
-      'desire': np.zeros((1, (ModelConstants.HISTORY_BUFFER_LEN+1), ModelConstants.DESIRE_LEN), dtype=np.float32),
-      'traffic_convention': np.zeros((1, ModelConstants.TRAFFIC_CONVENTION_LEN), dtype=np.float32),
-      'lateral_control_params': np.zeros((1, ModelConstants.LATERAL_CONTROL_PARAMS_LEN), dtype=np.float32),
-      'prev_desired_curv': np.zeros((1,(ModelConstants.HISTORY_BUFFER_LEN+1), ModelConstants.PREV_DESIRED_CURV_LEN), dtype=np.float32),
-      'features_buffer': np.zeros((1, ModelConstants.HISTORY_BUFFER_LEN,  ModelConstants.FEATURE_LEN), dtype=np.float32),
-=======
       'desire': np.zeros((1, (ModelConstants.FULL_HISTORY_BUFFER_LEN+1), ModelConstants.DESIRE_LEN), dtype=np.float32),
       'traffic_convention': np.zeros((1, ModelConstants.TRAFFIC_CONVENTION_LEN), dtype=np.float32),
       'lateral_control_params': np.zeros((1, ModelConstants.LATERAL_CONTROL_PARAMS_LEN), dtype=np.float32),
       'prev_desired_curv': np.zeros((1, (ModelConstants.FULL_HISTORY_BUFFER_LEN+1), ModelConstants.PREV_DESIRED_CURV_LEN), dtype=np.float32),
       'features_buffer': np.zeros((1, ModelConstants.FULL_HISTORY_BUFFER_LEN,  ModelConstants.FEATURE_LEN), dtype=np.float32),
->>>>>>> 8bfce097
     }
-    self.img_inputs = {} # type: ignore
 
     with open(METADATA_PATH, 'rb') as f:
       model_metadata = pickle.load(f)
@@ -110,17 +78,12 @@
     self.output = np.zeros(net_output_size, dtype=np.float32)
     self.parser = Parser()
 
-<<<<<<< HEAD
-    with open(MODEL_PKL_PATH, "rb") as f:
-      self.model_run = pickle.load(f)
-=======
     if TICI:
       self.tensor_inputs = {k: Tensor(v, device='NPY').realize() for k,v in self.numpy_inputs.items()}
       with open(MODEL_PKL_PATH, "rb") as f:
         self.model_run = pickle.load(f)
     else:
       self.onnx_cpu_runner = make_onnx_cpu_runner(MODEL_PATH)
->>>>>>> 8bfce097
 
   def slice_outputs(self, model_outputs: np.ndarray) -> dict[str, np.ndarray]:
     parsed_model_outputs = {k: model_outputs[np.newaxis, v] for k,v in self.output_slices.items()}
@@ -135,25 +98,6 @@
     new_desire = np.where(inputs['desire'] - self.prev_desire > .99, inputs['desire'], 0)
     self.prev_desire[:] = inputs['desire']
 
-<<<<<<< HEAD
-    self.desire_20Hz[:-1] = self.desire_20Hz[1:]
-    self.desire_20Hz[-1] = new_desire
-    self.numpy_inputs['desire'][:] = self.desire_20Hz.reshape((1,25,4,-1)).max(axis=2)
-
-    self.numpy_inputs['traffic_convention'][:] = inputs['traffic_convention']
-    self.numpy_inputs['lateral_control_params'][:] = inputs['lateral_control_params']
-    input_imgs_cl = self.frame.prepare(buf, transform.flatten())
-    big_input_imgs_cl = self.wide_frame.prepare(wbuf, transform_wide.flatten())
-
-    if TICI:
-      # The imgs tensors are backed by opencl memory, only need init once
-      if 'input_imgs' not in self.img_inputs:
-        self.img_inputs['input_imgs'] = qcom_tensor_from_opencl_address(input_imgs_cl.mem_address, IMG_INPUT_SHAPE, dtype=dtypes.uint8)
-        self.img_inputs['big_input_imgs'] = qcom_tensor_from_opencl_address(big_input_imgs_cl.mem_address, IMG_INPUT_SHAPE, dtype=dtypes.uint8)
-    else:
-      self.img_inputs['input_imgs'] = Tensor(self.frame.buffer_from_cl(input_imgs_cl)).reshape(IMG_INPUT_SHAPE)
-      self.img_inputs['big_input_imgs'] = Tensor(self.wide_frame.buffer_from_cl(big_input_imgs_cl)).reshape(IMG_INPUT_SHAPE)
-=======
     self.numpy_inputs['desire'][0,:-1] = self.numpy_inputs['desire'][0,1:]
     self.numpy_inputs['desire'][0,-1] = new_desire
 
@@ -170,37 +114,24 @@
     else:
       for key in imgs_cl:
         self.numpy_inputs[key] = self.frames[key].buffer_from_cl(imgs_cl[key]).reshape(self.input_shapes[key]).astype(dtype=np.float32)
->>>>>>> 8bfce097
-
-    tensor_inputs = {**self.img_inputs, **{k: Tensor(v) for k,v in self.numpy_inputs.items()}}
+
     if prepare_only:
       return None
 
-<<<<<<< HEAD
-    self.output = self.model_run(**tensor_inputs)['outputs'].numpy().flatten()
-=======
     if TICI:
       self.output = self.model_run(**self.tensor_inputs).numpy().flatten()
     else:
       self.output = self.onnx_cpu_runner.run(None, self.numpy_inputs)[0].flatten()
 
->>>>>>> 8bfce097
     outputs = self.parser.parse_outputs(self.slice_outputs(self.output))
 
     self.numpy_inputs['features_buffer'][0,:-1] = self.numpy_inputs['features_buffer'][0,1:]
     self.numpy_inputs['features_buffer'][0,-1] = outputs['hidden_state'][0, :]
 
 
-<<<<<<< HEAD
-    idxs = np.arange(-4,-100,-4)[::-1]
-    self.numpy_inputs['features_buffer'][:] = self.full_features_20Hz[idxs]
-    # TODO model only uses last value now, once that changes we need to input strided action history buffer
-    self.numpy_inputs['prev_desired_curv'][-ModelConstants.PREV_DESIRED_CURV_LEN:] = 0. * self.prev_desired_curv_20hz[-4, :]
-=======
     # TODO model only uses last value now
     self.numpy_inputs['prev_desired_curv'][0,:-1] = self.numpy_inputs['prev_desired_curv'][0,1:]
     self.numpy_inputs['prev_desired_curv'][0,-1,:] = outputs['desired_curvature'][0, :]
->>>>>>> 8bfce097
     return outputs
 
 
@@ -269,7 +200,7 @@
   cloudlog.info("modeld got CarParams: %s", CP.brand)
 
   # TODO this needs more thought, use .2s extra for now to estimate other delays
-  steer_delay =  .2
+  steer_delay = CP.steerActuatorDelay + .2
 
   DH = DesireHelper()
 
