--- conflicted
+++ resolved
@@ -1,14 +1,6 @@
 #!/usr/bin/env python3
 import os
 from openpilot.system.hardware import TICI
-<<<<<<< HEAD
-## TODO this is hack
-if TICI:
-  GPU_BACKEND = 'QCOM'
-else:
-  GPU_BACKEND = 'GPU'
-os.environ[GPU_BACKEND] = '1'
-=======
 if TICI:
   from tinygrad.tensor import Tensor
   from tinygrad.dtype import dtypes
@@ -16,7 +8,6 @@
   os.environ['QCOM'] = '1'
 else:
   from openpilot.selfdrive.modeld.runners.ort_helpers import make_onnx_cpu_runner
->>>>>>> 8bfce097
 import gc
 import math
 import time
@@ -31,19 +22,11 @@
 from msgq.visionipc import VisionIpcClient, VisionStreamType, VisionBuf
 from openpilot.common.swaglog import cloudlog
 from openpilot.common.realtime import set_realtime_priority
-<<<<<<< HEAD
-from openpilot.selfdrive.modeld.models.commonmodel_pyx import CLContext #, cl_from_visionbuf
-from openpilot.selfdrive.modeld.parse_model_outputs import sigmoid
-#from openpilot.selfdrive.modeld.runners.tinygrad_helpers import qcom_tensor_from_opencl_address
-from tinygrad.tensor import Tensor
-#from tinygrad.dtype import dtypes
-=======
 from openpilot.common.transformations.model import dmonitoringmodel_intrinsics, DM_INPUT_SIZE
 from openpilot.common.transformations.camera import _ar_ox_fisheye, _os_fisheye
 from openpilot.selfdrive.modeld.models.commonmodel_pyx import CLContext, MonitoringModelFrame
 from openpilot.selfdrive.modeld.parse_model_outputs import sigmoid
 from openpilot.system import sentry
->>>>>>> 8bfce097
 
 MODEL_WIDTH, MODEL_HEIGHT = DM_INPUT_SIZE
 CALIB_LEN = 3
@@ -52,13 +35,9 @@
 
 PROCESS_NAME = "selfdrive.modeld.dmonitoringmodeld"
 SEND_RAW_PRED = os.getenv('SEND_RAW_PRED')
-<<<<<<< HEAD
-MODEL_PKL_PATH = Path(__file__).parent / 'models/dmonitoring_model_tinygrad.pkl'
-=======
 MODEL_PATH = Path(__file__).parent / 'models/dmonitoring_model.onnx'
 MODEL_PKL_PATH = Path(__file__).parent / 'models/dmonitoring_model_tinygrad.pkl'
 
->>>>>>> 8bfce097
 
 class DriverStateResult(ctypes.Structure):
   _fields_ = [
@@ -94,29 +73,6 @@
 
   def __init__(self, cl_ctx):
     assert ctypes.sizeof(DMonitoringModelResult) == OUTPUT_SIZE * ctypes.sizeof(ctypes.c_float)
-<<<<<<< HEAD
-    self.numpy_inputs = {'calib': np.zeros((1, CALIB_LEN), dtype=np.float32),
-                         'input_img': np.zeros((1,MODEL_HEIGHT * MODEL_WIDTH), dtype=np.uint8)}
-    self.img = None
-
-
-    with open(MODEL_PKL_PATH, "rb") as f:
-      self.model_run = pickle.load(f)
-
-  def run(self, buf:VisionBuf, calib:np.ndarray) -> tuple[np.ndarray, float]:
-    self.numpy_inputs['calib'][0,:] = calib
-
-    t1 = time.perf_counter()
-    # TODO use opencl buffer directly to make tensor
-    v_offset = buf.height - MODEL_HEIGHT
-    h_offset = (buf.width - MODEL_WIDTH) // 2
-    buf_data = buf.data.reshape(-1, buf.stride)
-    self.numpy_inputs['input_img'][:] = buf_data[v_offset:v_offset+MODEL_HEIGHT, h_offset:h_offset+MODEL_WIDTH].reshape((1, -1))
-
-    tensor_inputs = {k: Tensor(v) for k,v in self.numpy_inputs.items()}
-    output = self.model_run(**tensor_inputs)['outputs'].numpy().flatten()
-
-=======
 
     self.frame = MonitoringModelFrame(cl_ctx)
     self.numpy_inputs = {
@@ -148,7 +104,6 @@
     else:
       output = self.onnx_cpu_runner.run(None, self.numpy_inputs)[0].flatten()
 
->>>>>>> 8bfce097
     t2 = time.perf_counter()
     return output, t2 - t1
 
